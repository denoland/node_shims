///<reference path="../lib.deno.d.ts" />

<<<<<<< HEAD
import { iter } from "../../std/io/util.js";
=======
import { DEFAULT_BUFFER_SIZE } from "../../internal/consts";
>>>>>>> 0bcc2a45

export const copy: typeof Deno.copy = async function copy(src, dst, options) {
  let n = 0;
  const bufSize = options?.bufSize ?? DEFAULT_BUFFER_SIZE;
  const b = new Uint8Array(bufSize);
  let gotEOF = false;
  while (gotEOF === false) {
    const result = await src.read(b);
    if (result === null) {
      gotEOF = true;
    } else {
      let nwritten = 0;
      while (nwritten < result) {
        nwritten += await dst.write(b.subarray(nwritten, result));
      }
      n += nwritten;
    }
  }
  return n;
};<|MERGE_RESOLUTION|>--- conflicted
+++ resolved
@@ -1,10 +1,6 @@
 ///<reference path="../lib.deno.d.ts" />
 
-<<<<<<< HEAD
-import { iter } from "../../std/io/util.js";
-=======
-import { DEFAULT_BUFFER_SIZE } from "../../internal/consts";
->>>>>>> 0bcc2a45
+import { DEFAULT_BUFFER_SIZE } from "../../internal/consts.js";
 
 export const copy: typeof Deno.copy = async function copy(src, dst, options) {
   let n = 0;
