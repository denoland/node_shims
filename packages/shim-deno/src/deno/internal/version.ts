<<<<<<< HEAD
export const deno = "1.23.3";
=======
export const deno = "1.24.0";
>>>>>>> 858c0189
export const typescript = "4.7.4";<|MERGE_RESOLUTION|>--- conflicted
+++ resolved
@@ -1,6 +1,2 @@
-<<<<<<< HEAD
-export const deno = "1.23.3";
-=======
 export const deno = "1.24.0";
->>>>>>> 858c0189
 export const typescript = "4.7.4";